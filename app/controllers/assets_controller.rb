--- conflicted
+++ resolved
@@ -37,15 +37,6 @@
   
   protected
   
-<<<<<<< HEAD
-    def asset_image_args_for(asset, thumbnail = :icon, options = {})
-      # thumb_size = Array.new(2).fill(Asset.attachment_options[:thumbnails][thumbnail].to_i).join('x')
-      # options    = options.reverse_merge(:title => "#{asset.title}")
-      [asset.asset.url, thumbnail, options]
-    end
-    
-=======
->>>>>>> 2e295ef3
     def current_objects
       Asset.paginate(:all, :order => 'created_at', :page => params[:page], :per_page => 2)
     end
